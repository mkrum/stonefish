from collections import deque
from dataclasses import dataclass
from abc import ABC, abstractmethod
from typing import Any

import chess
import tqdm
import wandb
import numpy as np
import torch
import torch.nn as nn
import matplotlib.pyplot as plt

from stonefish.rep import MoveToken, MoveRep, BoardRep, CBoardRep
from chessplotlib import plot_board, plot_move, mark_move
from mllg import TestInfo, ValidationInfo

from stonefish.env import (
    CChessEnvTorch,
    TTTEnvTwoPlayer,
    CChessEnvTorchTwoPlayer,
    StockfishAgent,
    RandomAgent,
    chess_rollout,
)
from stonefish.utils import ttt_state_to_str
from chessenv.rep import CMove


<<<<<<< HEAD
class EvalModel:

    @abstractmethod
    def prob(self, board, move) -> np.array:
        """
        Returns the probability of performing the move
        """
        ...

    @abstractmethod
    def act(self, board) -> move:
        """
        Returns the selected move
        """
        ...


=======
>>>>>>> 9d4fa806
@dataclass
class EvalContext:
    # Should be two player
    eval_env: Any

    def __call__(self, model, batch_idx):
        win_per = eval_against_random(model, self.eval_env, N=100)
        return ValidationInfo(0, batch_idx, [TestInfo("WinPer", win_per)])


@dataclass
class TTTEvalContext(EvalContext):
    # Should be Two player
    eval_env: Any = TTTEnvTwoPlayer(1)

    def __call__(self, model, batch_idx):
        sample_games = ttt_walkthrough(model, self.eval_env, N=2)
        win_info = eval_against_random(model, self.eval_env, N=100)
        return ValidationInfo(0, batch_idx, [win_info, sample_games])


@dataclass
class ChessEvalContext:
    def __call__(self, model, step):
        sf_agent = StockfishAgent(2)

        stock_pgn = get_pgns(model, sf_agent, N=1)
        random_pgn = get_pgns(model, RandomAgent(), N=1)

        game_log = create_game_log_for_wandb(stock_pgn + random_pgn)

        #win_info = eval_against_random(model, N=100)
        #game_log["eval/RandomWinPercentage"] = win_info
        game_log["eval/step"] = step

        wandb.log(game_log)


def print_example(model, states, actions, infer):
    for (s, a, i) in list(zip(states, actions, infer))[:16]:
        example = s[s != -1]
        board_str = model.input_rep.from_tensor(example).to_str()
        pred_str = model.output_rep.from_tensor(i).to_str()
        label_str = model.output_rep.from_tensor(a).to_str()
        print(f"{board_str} {pred_str} {label_str}")


def eval_model(model, datal, train_fn, max_batch=20):

    correct = 0.0
    total = 0.0
    losses = []

    for (batch_idx, (s, a)) in enumerate(datal):
        model.eval()

        infer = model.inference(s, a.shape[1] - 1)

        for i in range(len(infer)):
            pred_str = model.output_rep.from_tensor(infer[i]).to_str()
            label_str = model.output_rep.from_tensor(a[i]).to_str()

            total += 1.0
            if pred_str == label_str:
                correct += 1.0

        with torch.no_grad():
            loss = train_fn(model, s, a)

        losses.append(loss.item())

        if batch_idx == max_batch:
            break

    print_example(model, s, a, infer)

    acc = correct / total
    m_loss = np.mean(losses)
    return [TestInfo("ACC", acc), TestInfo("loss", m_loss)]


def seq_eval_model(model, datal, train_fn, max_batch=20):

    correct = 0.0
    total = 0.0
    losses = []

    for (batch_idx, (s, a)) in enumerate(datal):
        model.eval()

        infer = model.inference(s, a.shape[1] - 1)
        flat_infer = torch.flatten(infer[:, 1:])

        labels = torch.flatten(a[:, 1:]).to(infer.device)

        flat_infer = flat_infer[labels != -1]
        labels = labels[labels != -1]

        correct += torch.sum((flat_infer == labels).float())
        total += flat_infer.shape[0]

        with torch.no_grad():
            loss = train_fn(model, s, a)

        losses.append(loss.item())

        if batch_idx == max_batch:
            break

    print_example(model, s, a, infer)

    acc = correct / total
    m_loss = np.mean(losses)
    return [TestInfo("ACC", acc.item()), TestInfo("loss", m_loss)]


def random_action(masks):
    masks = masks.numpy()
    probs = masks / np.sum(masks, axis=1).reshape(-1, 1)
    actions = np.zeros(len(masks))
    for (i, p) in enumerate(probs):
        actions[i] = np.random.choice(len(p), p=p)
    return torch.LongTensor(actions)


def eval_against_random(model, N=100, max_sel=True):
    wins = 0
    opponent = RandomAgent()
    for _ in tqdm.tqdm(range(N)):
        game = chess_rollout(model, opponent)
        outcome = game.headers["Result"]
        if outcome == "1-0":
            wins += 1
    return wins / N


def get_pgns(model, opponent, N=10):
    pgns = []
    for _ in tqdm.tqdm(range(N)):
        game = chess_rollout(model, opponent)
        pgns.append(game)

    return pgns


def pgns_against_stockfish_chess(model, N=10, max_sel=True, level=1):
    pgn_str = ""
    stockfish = StockfishAgent(level)
    for _ in range(N):
        game = chess_rollout(model, stockfish)
        pgn_str += str(game) + "\n"
    return pgn_str


def ttt_walkthrough(model, env, N=10, max_sel=True):
    sample_games = "\n"
    for _ in range(N):
        state, legal_mask = env.reset()

        # Player 0 goes first, this will be immediately flipped in the loop
        player_id = 1

        done = [False]
        while not done[0]:
            player_id = (player_id + 1) % 2

            if player_id == 0:
                action, _ = model.sample(state, legal_mask, max_sel=max_sel)
            elif player_id == 1:
                action = random_action(legal_mask)

            action = action.cpu().numpy()
            sample_games += ttt_state_to_str(state, action)

            state, legal_mask, reward, done = env.step(action)

        return TestInfo("Sample TTT Games", sample_games)


def _create_pgn_html(pgn):
    header = """
<link rel="stylesheet" type="text/css" href="https://pgn.chessbase.com/CBReplay.css"/>
<script src="https://pgn.chessbase.com/jquery-3.0.0.min.js"></script>
<script src="https://pgn.chessbase.com/cbreplay.js" type="text/javascript"></script>    

<div class="cbreplay">

"""
    return header + str(pgn) + "\n<div>"


def create_game_log_for_wandb(games):
    pgns = "\n\n".join([str(g) for g in games])
    out = _create_pgn_html(pgns)
    return {"eval/Games": wandb.Html(out)}<|MERGE_RESOLUTION|>--- conflicted
+++ resolved
@@ -27,7 +27,6 @@
 from chessenv.rep import CMove
 
 
-<<<<<<< HEAD
 class EvalModel:
 
     @abstractmethod
@@ -45,8 +44,6 @@
         ...
 
 
-=======
->>>>>>> 9d4fa806
 @dataclass
 class EvalContext:
     # Should be two player
@@ -230,7 +227,7 @@
     header = """
 <link rel="stylesheet" type="text/css" href="https://pgn.chessbase.com/CBReplay.css"/>
 <script src="https://pgn.chessbase.com/jquery-3.0.0.min.js"></script>
-<script src="https://pgn.chessbase.com/cbreplay.js" type="text/javascript"></script>    
+<script src="https://pgn.chessbase.com/cbreplay.js" type="text/javascript"></script>
 
 <div class="cbreplay">
 

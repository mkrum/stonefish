--- conflicted
+++ resolved
@@ -1,10 +1,6 @@
 
 rl_context: !SLRLAgainstSFContext()
-<<<<<<< HEAD
-    steps: 128
-=======
     steps: 80
->>>>>>> c320ed08
     eval_fn: !ChessEvalContext()
     eval_freq: 500
     entropy_weight: 0.0 
@@ -16,11 +12,7 @@
     n: 32
     invert: true
     draw_reward: 0
-<<<<<<< HEAD
     max_random: 10
-=======
-    max_random: 0
->>>>>>> c320ed08
 
 model: !TBased()
     input_rep: !CBoardRep
